--- conflicted
+++ resolved
@@ -178,19 +178,16 @@
             
         elif decision == SimpleDecision.SCRAP:
             self.stats["scrapped_count"] += 1
-<<<<<<< HEAD
 
             msg = f"[{self.env.now:.2f}] ❌ {self.id}: {product.id} scrapped"
             print(msg)
             self.publish_status(msg)
-=======
-            self.set_status(DeviceStatus.SCRAP, message="产品报废")
+            self.set_status(DeviceStatus.SCRAP, message="Product scrapped")
             
             # Report to KPI calculator
             if hasattr(self, 'kpi_calculator') and self.kpi_calculator:
                 self.kpi_calculator.complete_order_item(product.order_id, product.product_type, passed_quality=False)
             
->>>>>>> 2a5510f7
             yield self.env.process(self._handle_product_scrap(product, "quality_inspection_failed"))
             
         elif decision == SimpleDecision.REWORK:
