# src/game_logic/kpi_calculator.py
import simpy
from typing import Dict, List, Optional, Any
from dataclasses import dataclass, field

from config.schemas import KPIUpdate, NewOrder
from config.topics import KPI_UPDATE_TOPIC
from src.utils.mqtt_client import MQTTClient
from src.utils.topic_manager import TopicManager

@dataclass
class ProductTracking:
    """Track individual product for production cycle calculation."""
    product_id: str
    product_type: str  # P1, P2, P3
    order_id: str
    start_time: float  # When it enters the production line
    theoretical_time: float  # Based on product type
    end_time: Optional[float] = None  # When it exits the production line

@dataclass
class OrderTracking:
    """Track individual order progress for KPI calculation."""
    order_id: str
    created_at: float
    deadline: float
    items_total: int
    items_completed: int = 0
    completed_at: Optional[float] = None
    is_on_time: Optional[bool] = None
    total_cost: float = 0.0
    products: List[ProductTracking] = field(default_factory=list)

@dataclass
class ProductionStats:
    """Production statistics for KPI calculation."""
    total_orders: int = 0
    completed_orders: int = 0
    on_time_orders: int = 0
    total_products: int = 0
    quality_passed_products: int = 0
    scrapped_products: int = 0
    
    # Time tracking
    total_production_time: float = 0.0
    total_simulation_time: float = 0.0
    weighted_production_cycle_sum: float = 0.0  # Sum of (actual/theoretical) ratios
    
    # Cost tracking
    material_costs: float = 0.0
    energy_costs: float = 0.0
    maintenance_costs: float = 0.0
    scrap_costs: float = 0.0
    
    # Fault tracking
    total_faults: int = 0
    correct_diagnoses: int = 0
    total_recovery_time: float = 0.0
    
    # Device utilization (device_id -> working_time)
    device_working_time: Dict[str, float] = field(default_factory=dict)
    device_total_time: Dict[str, float] = field(default_factory=dict)
    
    # AGV metrics
    agv_active_charges: int = 0  # 主动充电次数
    agv_passive_charges: int = 0  # 被动充电次数
    agv_total_charge_time: float = 0.0  # 总充电时间
    agv_completed_tasks: int = 0  # AGV完成的任务数
    agv_transport_time: Dict[str, float] = field(default_factory=dict)  # AGV运输时间
    agv_fault_time: Dict[str, float] = field(default_factory=dict)  # AGV故障时间
    agv_charge_time: Dict[str, float] = field(default_factory=dict)  # AGV充电时间

class KPICalculator:
    """
    Calculates KPIs according to PRD 3.4 Section 2.8 specifications.
    
    KPI categories defined in PRD:
    - Production Efficiency: Order completion rate, production cycle, device utilization
    - Quality & Cost: First pass rate, total production cost
    - AGV Efficiency: Charge strategy, energy efficiency, utilization
    
    Note: Competition scoring weights are not specified in PRD, so we use:
    - Production Efficiency: 40%
    - Quality & Cost: 30%
    - AGV Efficiency: 30%
    """
    
    def __init__(self, env: simpy.Environment, mqtt_client: Optional[MQTTClient] = None, topic_manager: Optional[TopicManager] = None, config: Optional[Dict[str, Any]] = None):
        self.env = env
        self.mqtt_client = mqtt_client
        self.topic_manager = topic_manager
        self.stats = ProductionStats()
        self.active_orders: Dict[str, OrderTracking] = {}
        self.completed_orders: List[OrderTracking] = []
        
        # Load configuration from YAML if not provided
        if config is None:
            from src.utils.config_loader import load_factory_config
            config = load_factory_config()
        
        # Load KPI weights from config
        kpi_weights = config.get('kpi_weights', {})
        self.weights = {
            'production_efficiency': kpi_weights.get('production_efficiency', 0.40),
            'quality_cost': kpi_weights.get('quality_cost', 0.30),
            'agv_efficiency': kpi_weights.get('agv_efficiency', 0.30)
        }
        
        # Load sub-weights for each KPI category
        self.efficiency_weights = kpi_weights.get('efficiency_components', {
            'order_completion': 0.40,
            'production_cycle': 0.40,
            'device_utilization': 0.20
        })
        
        self.quality_cost_weights = kpi_weights.get('quality_cost_components', {
            'first_pass_rate': 0.40,
            'cost_efficiency': 0.60
        })
        
        self.agv_weights = kpi_weights.get('agv_components', {
            'charge_strategy': 0.30,
            'energy_efficiency': 0.40,
            'utilization': 0.30
        })
        
        # Load cost parameters from config
        kpi_costs = config.get('kpi_costs', {})
        self.cost_parameters = {
            'material_cost_per_product': kpi_costs.get('material_cost_per_product', {'P1': 10.0, 'P2': 15.0, 'P3': 20.0}),
            'energy_cost_per_second': kpi_costs.get('energy_cost_per_second', 0.1),
            'energy_cost_multiplier_peak': kpi_costs.get('energy_cost_multiplier_peak', 1.5),
            'maintenance_cost_base': kpi_costs.get('maintenance_cost_base', 50.0),
            'scrap_cost_multiplier': kpi_costs.get('scrap_cost_multiplier', 0.8),
        }
        
        # Load theoretical production times from order generator config
        order_gen_config = config.get('order_generator', {})
        self.theoretical_production_times = order_gen_config.get('theoretical_production_times', {
            'P1': 160.0,
            'P2': 200.0,
            'P3': 250.0
        })
        
        # Track active products
        self.active_products: Dict[str, ProductTracking] = {}
        
        # Track last KPI state for change detection
        self.last_kpi_hash = None

    def _check_and_publish_kpi_update(self):
        """Calculate KPIs and publish only if changed."""
        kpi_update = self.calculate_current_kpis()
        
        # Create a hash of key KPI values to detect changes
        kpi_hash = (
            round(kpi_update.order_completion_rate, 2),
            round(kpi_update.average_production_cycle, 2),
            round(kpi_update.total_production_cost, 2),
            kpi_update.total_orders,
            kpi_update.completed_orders,
            kpi_update.total_products,
            kpi_update.active_faults,
            round(kpi_update.charge_strategy_efficiency, 2),
            round(kpi_update.agv_energy_efficiency, 2)
        )
        
        # Only publish if KPIs have changed
        if kpi_hash != self.last_kpi_hash:
            self.last_kpi_hash = kpi_hash
            self._publish_kpi_update(kpi_update)

    def register_new_order(self, order: NewOrder):
        """Register a new order for tracking."""
        total_items = sum(item.quantity for item in order.items)
        
        order_tracking = OrderTracking(
            order_id=order.order_id,
            created_at=order.created_at,
            deadline=order.deadline,
            items_total=total_items
        )
        
        self.active_orders[order.order_id] = order_tracking
        self.stats.total_orders += 1
        
        # Trigger KPI update on new order
        self._check_and_publish_kpi_update()
        
        # Add material costs and create product tracking
        for item in order.items:
            material_cost = self.cost_parameters['material_cost_per_product'][item.product_type]
            order_tracking.total_cost += material_cost * item.quantity
            self.stats.material_costs += material_cost * item.quantity
            
            # Create product tracking for each product
            for i in range(item.quantity):
                product_id = f"{order.order_id}_P{item.product_type}_{i}"
                product_tracking = ProductTracking(
                    product_id=product_id,
                    product_type=item.product_type,
                    order_id=order.order_id,
                    start_time=self.env.now,  # Assuming production starts immediately
                    theoretical_time=self.theoretical_production_times[item.product_type]
                )
                order_tracking.products.append(product_tracking)
                self.active_products[product_id] = product_tracking

    def complete_order_item(self, order_id: str, product_type: Optional[str] = None, passed_quality: bool = True):
        """Mark an order item as completed."""
        if order_id not in self.active_orders:
            return
            
        order = self.active_orders[order_id]
        order.items_completed += 1
        self.stats.total_products += 1
        
        # Find the product tracking and update it
        if product_type:
            for product in order.products:
                if product.product_type == product_type and product.end_time is None:
                    product.end_time = self.env.now
                    actual_time = product.end_time - product.start_time
                    theoretical_time = product.theoretical_time
                    
                    # Add to weighted production cycle sum only for passed products
                    if theoretical_time > 0 and passed_quality:
                        self.stats.weighted_production_cycle_sum += actual_time / theoretical_time
                    
                    # Remove from active products
                    if product.product_id in self.active_products:
                        del self.active_products[product.product_id]
                    break
        
        if passed_quality:
            self.stats.quality_passed_products += 1
        else:
            self.stats.scrapped_products += 1
            # Add scrap cost
            if product_type:
                scrap_cost = self.cost_parameters['material_cost_per_product'][product_type] * self.cost_parameters['scrap_cost_multiplier']
                order.total_cost += scrap_cost
                self.stats.scrap_costs += scrap_cost
        
        # Check if order is complete
        if order.items_completed >= order.items_total:
            self._complete_order(order)

    def _complete_order(self, order: OrderTracking):
        """Complete an order and update statistics."""
        order.completed_at = self.env.now
        order.is_on_time = order.completed_at <= order.deadline
        
        self.stats.completed_orders += 1
        if order.is_on_time:
            self.stats.on_time_orders += 1
            
        # Add to production time tracking
        production_time = order.completed_at - order.created_at
        self.stats.total_production_time += production_time
        
        # Move to completed orders
        self.completed_orders.append(order)
        del self.active_orders[order.order_id]
        
        # Trigger KPI update on order completion
        self._check_and_publish_kpi_update()

    def add_energy_cost(self, device_id: str, duration: float, is_peak_hour: bool = False):
        """Add energy costs for device operation."""
        base_cost = duration * self.cost_parameters['energy_cost_per_second']
        if is_peak_hour:
            base_cost *= self.cost_parameters['energy_cost_multiplier_peak']
        
        self.stats.energy_costs += base_cost
        
        # Update device working time
        if device_id not in self.stats.device_working_time:
            self.stats.device_working_time[device_id] = 0.0
        self.stats.device_working_time[device_id] += duration

    def add_maintenance_cost(self, _device_id: str, _maintenance_type: str, was_correct_diagnosis: bool):
        """Add maintenance costs and track diagnosis accuracy."""
        base_cost = self.cost_parameters['maintenance_cost_base']
        
        # Penalty for incorrect diagnosis
        if not was_correct_diagnosis:
            base_cost *= 2.0  # Double cost for wrong diagnosis
            
        self.stats.maintenance_costs += base_cost
        self.stats.total_faults += 1
        
        if was_correct_diagnosis:
            self.stats.correct_diagnoses += 1
        
        # Trigger KPI update on maintenance event
        self._check_and_publish_kpi_update()
    
    def register_agv_charge(self, agv_id: str, is_active: bool, charge_duration: float):
        """Register AGV charging event."""
        if is_active:
            self.stats.agv_active_charges += 1
        else:
            self.stats.agv_passive_charges += 1
        
        self.stats.agv_total_charge_time += charge_duration
        
        # Update AGV charge time tracking
        if agv_id not in self.stats.agv_charge_time:
            self.stats.agv_charge_time[agv_id] = 0.0
        self.stats.agv_charge_time[agv_id] += charge_duration
        
        # Trigger KPI update on charging event
        self._check_and_publish_kpi_update()
    
    def register_agv_task_complete(self, _agv_id: str):
        """Register AGV task completion."""
        self.stats.agv_completed_tasks += 1
        
        # Trigger KPI update on AGV task completion
        self._check_and_publish_kpi_update()
    
    def update_agv_transport_time(self, agv_id: str, transport_time: float):
        """Update AGV transport time."""
        if agv_id not in self.stats.agv_transport_time:
            self.stats.agv_transport_time[agv_id] = 0.0
        self.stats.agv_transport_time[agv_id] += transport_time
    
    def update_agv_fault_time(self, agv_id: str, fault_time: float):
        """Update AGV fault time."""
        if agv_id not in self.stats.agv_fault_time:
            self.stats.agv_fault_time[agv_id] = 0.0
        self.stats.agv_fault_time[agv_id] += fault_time

    def add_fault_recovery_time(self, recovery_time: float):
        """Track fault recovery time for robustness metrics."""
        self.stats.total_recovery_time += recovery_time
        
        # Trigger KPI update on fault recovery
        self._check_and_publish_kpi_update()

    def update_device_utilization(self, device_id: str, total_time: float):
        """Update device total time for utilization calculation."""
        self.stats.device_total_time[device_id] = total_time
        # Ensure device has a working_time entry to prevent KeyError
        if device_id not in self.stats.device_working_time:
            self.stats.device_working_time[device_id] = 0.0
    
    def track_device_working_time(self, device_id: str, duration: float):
        """Track actual working time for a device"""
        if device_id not in self.stats.device_working_time:
            self.stats.device_working_time[device_id] = 0.0
        self.stats.device_working_time[device_id] += duration

    def calculate_current_kpis(self) -> KPIUpdate:
        """Calculate current KPI values according to PRD 3.4 Section 2.8 formulas."""
        current_time = self.env.now
        self.stats.total_simulation_time = current_time
        
        # Production Efficiency Metrics (40%)
        # 1. 订单完成率 (按时完成订单数 / 总订单数)
        order_completion_rate = (
            (self.stats.on_time_orders / self.stats.total_orders * 100) 
            if self.stats.total_orders > 0 else 0.0
        )
        
        # 2. 加权平均生产周期 (实际时间与理论时间的比率)
        average_production_cycle = (
            (self.stats.weighted_production_cycle_sum / self.stats.quality_passed_products)
            if self.stats.quality_passed_products > 0 else 0.0  # No production = 0 efficiency
        )
        
        # 3. 按时交付率 (这个指标与订单完成率重复，可用于额外分析)
        on_time_delivery_rate = (
            (self.stats.on_time_orders / self.stats.completed_orders * 100)
            if self.stats.completed_orders > 0 else 0.0
        )
        
        # Quality Metrics
        first_pass_rate = (
            (self.stats.quality_passed_products / self.stats.total_products * 100)
            if self.stats.total_products > 0 else 0.0
        )
        
        # Device Utilization
        device_utilization = {}
        for device_id in self.stats.device_working_time:
            working_time = self.stats.device_working_time[device_id]
            total_time = self.stats.device_total_time.get(device_id, current_time)
            utilization = (working_time / total_time * 100) if total_time > 0 else 0.0
            device_utilization[device_id] = utilization
        
        average_device_utilization = (
            sum(device_utilization.values()) / len(device_utilization)
            if device_utilization else 0.0
        )
        
        # Cost Control Metrics (30%)
        total_production_cost = (
            self.stats.material_costs + self.stats.energy_costs + 
            self.stats.maintenance_costs + self.stats.scrap_costs
        )
        
        # AGV Metrics
        # 充电策略效率
        total_charges = self.stats.agv_active_charges + self.stats.agv_passive_charges
        charge_strategy_efficiency = (
            (self.stats.agv_active_charges / total_charges * 100)
            if total_charges > 0 else 0.0  # No charging activity = 0 efficiency
        )
        
        # AGV能效比 (完成任务数 / 总充电时间)
        # 时间单位：秒
        agv_energy_efficiency = (
            (self.stats.agv_completed_tasks / self.stats.agv_total_charge_time)  # tasks per second of charging
            if self.stats.agv_total_charge_time > 0 else 0.0
        )
        
        # AGV利用率
        agv_utilization = {}
        for agv_id in self.stats.agv_transport_time:
            transport_time = self.stats.agv_transport_time.get(agv_id, 0.0)
            fault_time = self.stats.agv_fault_time.get(agv_id, 0.0)
            charge_time = self.stats.agv_charge_time.get(agv_id, 0.0)
            total_time = current_time - fault_time - charge_time
            
            if total_time > 0:
                # Cap utilization at 100% to handle edge cases
                agv_utilization[agv_id] = min(100.0, transport_time / total_time * 100)
            else:
                agv_utilization[agv_id] = 0.0
        
        average_agv_utilization = (
            sum(agv_utilization.values()) / len(agv_utilization)
            if agv_utilization else 0.0
        )
        
        return KPIUpdate(
            timestamp=round(current_time, 2),
            
            # Production Efficiency (40%)
            order_completion_rate=round(order_completion_rate, 2),
            average_production_cycle=round(average_production_cycle, 2),
            on_time_delivery_rate=round(on_time_delivery_rate, 2),
            device_utilization=round(average_device_utilization, 2),
            
            # Quality Metrics
            first_pass_rate=round(first_pass_rate, 2),
            
            # Cost Control (30%)
            total_production_cost=round(total_production_cost, 2),
            material_costs=round(self.stats.material_costs, 2),
            energy_costs=round(self.stats.energy_costs, 2),
            maintenance_costs=round(self.stats.maintenance_costs, 2),
            scrap_costs=round(self.stats.scrap_costs, 2),
            
            # AGV Efficiency Metrics
            charge_strategy_efficiency=round(charge_strategy_efficiency, 2),
            agv_energy_efficiency=round(agv_energy_efficiency, 2),
            agv_utilization=round(average_agv_utilization, 2),
            
            # Raw Counts
            total_orders=self.stats.total_orders,
            completed_orders=self.stats.completed_orders,
            active_orders=len(self.active_orders),
            total_products=self.stats.total_products,
            active_faults=0  # Will be updated by fault system
        )

    def _publish_kpi_update(self, kpi_update: KPIUpdate):
        """Publish KPI update to MQTT."""
        try:
            if self.mqtt_client:
<<<<<<< HEAD
                if self.topic_manager:
                    topic = self.topic_manager.get_kpi_topic()
                else:
                    from config.topics import KPI_UPDATE_TOPIC
                    topic = KPI_UPDATE_TOPIC
                self.mqtt_client.publish(topic, kpi_update.model_dump_json())
=======

                self.mqtt_client.publish(KPI_UPDATE_TOPIC, kpi_update)
>>>>>>> 2ec131bc
                print(f"[{self.env.now:.2f}] 📊 KPI Update published")
        except Exception as e:
            print(f"[{self.env.now:.2f}] ❌ Failed to publish KPI update: {e}")
    
    def force_kpi_update(self):
        """Force an immediate KPI update (bypasses change detection)."""
        kpi_update = self.calculate_current_kpis()
        self._publish_kpi_update(kpi_update)
        
        # Update the hash to reflect current state
        self.last_kpi_hash = (
            round(kpi_update.order_completion_rate, 2),
            round(kpi_update.average_production_cycle, 2),
            round(kpi_update.total_production_cost, 2),
            kpi_update.total_orders,
            kpi_update.completed_orders,
            kpi_update.total_products,
            kpi_update.active_faults,
            round(kpi_update.charge_strategy_efficiency, 2),
            round(kpi_update.agv_energy_efficiency, 2)
        )

    def get_final_score(self) -> Dict[str, Any]:
        """Calculate final competition score based on PRD 3.4 Section 2.8 KPIs.
        
        Since PRD 3.4 doesn't specify competition scoring weights, we use:
        - Production Efficiency: 40% (order completion, production cycle, device utilization)
        - Quality & Cost: 30% (first pass rate, total cost)
        - AGV Efficiency: 30% (charge strategy, energy efficiency, utilization)
        """
        kpis = self.calculate_current_kpis()
        
        # 生产效率评分 (40%)
        # 包含：订单完成率、加权平均生产周期、设备利用率
        
        # 生产周期评分：只有在有产品生产时才计算
        if self.stats.quality_passed_products > 0 and kpis.average_production_cycle > 0:
            # 比率越接近1越好（实际时间接近理论时间）
            production_cycle_score = min(100, 100 / max(1, kpis.average_production_cycle))
        else:
            # 没有生产任何产品，周期效率为0
            production_cycle_score = 0
        
        efficiency_components = {
            'order_completion': min(100, kpis.order_completion_rate),  # 已经是百分比
            'production_cycle': production_cycle_score,
            'device_utilization': min(100, kpis.device_utilization)  # 已经是百分比
        }
        
        # 子权重分配
        efficiency_score = (
            efficiency_components['order_completion'] * self.efficiency_weights.get('order_completion', 0.4) +
            efficiency_components['production_cycle'] * self.efficiency_weights.get('production_cycle', 0.4) +
            efficiency_components['device_utilization'] * self.efficiency_weights.get('device_utilization', 0.2)
        ) * self.weights['production_efficiency']  # 使用配置的权重
        
        # 成本控制评分 (30%)
        # 基于总生产成本，需要与基准成本比较
        if self.stats.total_products > 0:
            # 如果有生产产品，计算成本效率
            # 基准成本：使用配置中的平均材料成本
            avg_material_cost = sum(self.cost_parameters['material_cost_per_product'].values()) / len(self.cost_parameters['material_cost_per_product'])
            baseline_cost = self.stats.total_products * avg_material_cost
            actual_cost = kpis.total_production_cost
            # 成本越低越好，所以用基准成本除以实际成本
            cost_efficiency = min(100, baseline_cost / max(1, actual_cost) * 100)
        else:
            # 如果没有生产任何产品
            if kpis.total_production_cost > 0:
                # 有成本但没有产出，效率为0
                cost_efficiency = 0
            else:
                # 没有成本也没有产出，给予0分
                cost_efficiency = 0
        
        # 质量与成本评分 (30%)
        # 包含：一次通过率和总生产成本
        quality_cost_components = {
            'first_pass_rate': min(100, kpis.first_pass_rate),  # 已经是百分比
            'cost_efficiency': cost_efficiency
        }
        
        quality_cost_score = (
            quality_cost_components['first_pass_rate'] * self.quality_cost_weights.get('first_pass_rate', 0.4) +
            quality_cost_components['cost_efficiency'] * self.quality_cost_weights.get('cost_efficiency', 0.6)
        ) * self.weights['quality_cost']  # 使用配置的权重
        
        # AGV效率评分 (30%)
        # 包含：充电策略效率、AGV能效比、AGV利用率
        agv_components = {
            'charge_strategy': min(100, kpis.charge_strategy_efficiency),  # 已经是百分比
            'energy_efficiency': min(100, kpis.agv_energy_efficiency * 10),  # 假设每秒0.1个任务为满分
            'utilization': min(100, kpis.agv_utilization)  # 已经是百分比
        }
        
        # AGV效率权重
        agv_score = (
            agv_components['charge_strategy'] * self.agv_weights.get('charge_strategy', 0.3) +
            agv_components['energy_efficiency'] * self.agv_weights.get('energy_efficiency', 0.4) +
            agv_components['utilization'] * self.agv_weights.get('utilization', 0.3)
        ) * self.weights['agv_efficiency']
        
        total_score = efficiency_score + quality_cost_score + agv_score
        
        return {
            "efficiency_score": efficiency_score,
            "efficiency_components": efficiency_components,
            "quality_cost_score": quality_cost_score,
            "quality_cost_components": quality_cost_components,
            "agv_score": agv_score,
            "agv_components": agv_components,
            "total_score": total_score,
            "raw_kpis": {
                "order_completion_rate": kpis.order_completion_rate,
                "average_production_cycle": kpis.average_production_cycle,
                "device_utilization": kpis.device_utilization,
                "first_pass_rate": kpis.first_pass_rate,
                "total_production_cost": kpis.total_production_cost,
                "charge_strategy_efficiency": kpis.charge_strategy_efficiency,
                "agv_energy_efficiency": kpis.agv_energy_efficiency,
                "agv_utilization": kpis.agv_utilization
            }
        } <|MERGE_RESOLUTION|>--- conflicted
+++ resolved
@@ -471,17 +471,12 @@
         """Publish KPI update to MQTT."""
         try:
             if self.mqtt_client:
-<<<<<<< HEAD
                 if self.topic_manager:
                     topic = self.topic_manager.get_kpi_topic()
                 else:
                     from config.topics import KPI_UPDATE_TOPIC
                     topic = KPI_UPDATE_TOPIC
                 self.mqtt_client.publish(topic, kpi_update.model_dump_json())
-=======
-
-                self.mqtt_client.publish(KPI_UPDATE_TOPIC, kpi_update)
->>>>>>> 2ec131bc
                 print(f"[{self.env.now:.2f}] 📊 KPI Update published")
         except Exception as e:
             print(f"[{self.env.now:.2f}] ❌ Failed to publish KPI update: {e}")
